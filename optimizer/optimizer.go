// Copyright 2015 PingCAP, Inc.
//
// Licensed under the Apache License, Version 2.0 (the "License");
// you may not use this file except in compliance with the License.
// You may obtain a copy of the License at
//
//     http://www.apache.org/licenses/LICENSE-2.0
//
// Unless required by applicable law or agreed to in writing, software
// distributed under the License is distributed on an "AS IS" BASIS,
// See the License for the specific language governing permissions and
// limitations under the License.

package optimizer

import (
	"strings"

	"github.com/juju/errors"
	"github.com/pingcap/tidb/ast"
	"github.com/pingcap/tidb/context"
	"github.com/pingcap/tidb/infoschema"
	"github.com/pingcap/tidb/mysql"
	"github.com/pingcap/tidb/optimizer/plan"
	"github.com/pingcap/tidb/terror"
)

// Optimize does optimization and creates a Plan.
// The node must be prepared first.
func Optimize(ctx context.Context, node ast.Node) (plan.Plan, error) {
	// We have to infer type again because after parameter is set, the expression type may change.
	if err := InferType(node); err != nil {
		return nil, errors.Trace(err)
	}
	if err := logicOptimize(ctx, node); err != nil {
		return nil, errors.Trace(err)
	}
	p, err := plan.BuildPlan(node)
	if err != nil {
		return nil, errors.Trace(err)
	}
	err = plan.Refine(p)
	if err != nil {
		return nil, errors.Trace(err)
	}
	return p, nil
}

// Prepare prepares a raw statement parsed from parser.
// The statement must be prepared before it can be passed to optimize function.
// We pass InfoSchema instead of getting from Context in case it is changed after resolving name.
func Prepare(is infoschema.InfoSchema, ctx context.Context, node ast.Node) error {
	if err := Validate(node, true); err != nil {
		return errors.Trace(err)
	}
	ast.SetFlag(node)
	if err := Preprocess(node, is, ctx); err != nil {
		return errors.Trace(err)
	}
	return nil
}

type supportChecker struct {
	unsupported bool
}

func (c *supportChecker) Enter(in ast.Node) (ast.Node, bool) {
	switch ti := in.(type) {
	case *ast.SubqueryExpr:
		c.unsupported = true
	case *ast.AggregateFuncExpr:
		fn := strings.ToLower(ti.F)
		switch fn {
<<<<<<< HEAD
		case ast.AggFuncCount, ast.AggFuncMax, ast.AggFuncMin, ast.AggFuncSum, ast.AggFuncGroupConcat:
=======
		case ast.AggFuncCount, ast.AggFuncMax, ast.AggFuncMin, ast.AggFuncSum, ast.AggFuncAvg:
>>>>>>> a59176bb
		default:
			c.unsupported = true
		}
	case *ast.Join:
		x := in.(*ast.Join)
		if x.Right != nil {
			c.unsupported = true
		} else {
			ts, tsok := x.Left.(*ast.TableSource)
			if !tsok {
				c.unsupported = true
			} else {
				tn, tnok := ts.Source.(*ast.TableName)
				if !tnok {
					c.unsupported = true
				} else if strings.EqualFold(tn.Schema.O, infoschema.Name) {
					c.unsupported = true
				}
			}
		}
	case *ast.SelectStmt:
		x := in.(*ast.SelectStmt)
		if x.Distinct {
			c.unsupported = true
		}
	}
	return in, c.unsupported
}

func (c *supportChecker) Leave(in ast.Node) (ast.Node, bool) {
	return in, !c.unsupported
}

// IsSupported checks if the node is supported to use new plan.
// We first support single table select statement without group by clause or aggregate functions.
// TODO: 1. insert/update/delete. 2. join tables. 3. subquery. 4. group by and aggregate function.
func IsSupported(node ast.Node) bool {
	switch node.(type) {
	case *ast.SelectStmt, *ast.PrepareStmt, *ast.ExecuteStmt, *ast.DeallocateStmt,
		*ast.AdminStmt:
	default:
		return false
	}

	var checker supportChecker
	node.Accept(&checker)
	return !checker.unsupported
}

// Optimizer error codes.
const (
	CodeOneColumn           terror.ErrCode = 1
	CodeSameColumns         terror.ErrCode = 2
	CodeMultiWildCard       terror.ErrCode = 3
	CodeUnsupported         terror.ErrCode = 4
	CodeInvalidGroupFuncUse terror.ErrCode = 5
)

// Optimizer base errors.
var (
	ErrOneColumn           = terror.ClassOptimizer.New(CodeOneColumn, "Operand should contain 1 column(s)")
	ErrSameColumns         = terror.ClassOptimizer.New(CodeSameColumns, "Operands should contain same columns")
	ErrMultiWildCard       = terror.ClassOptimizer.New(CodeMultiWildCard, "wildcard field exist more than once")
	ErrUnSupported         = terror.ClassOptimizer.New(CodeUnsupported, "unsupported")
	ErrInvalidGroupFuncUse = terror.ClassOptimizer.New(CodeInvalidGroupFuncUse, "Invalid use of group function")
)

func init() {
	mySQLErrCodes := map[terror.ErrCode]uint16{
		CodeOneColumn:           mysql.ErrOperandColumns,
		CodeSameColumns:         mysql.ErrOperandColumns,
		CodeMultiWildCard:       mysql.ErrParse,
		CodeInvalidGroupFuncUse: mysql.ErrInvalidGroupFuncUse,
	}
	terror.ErrClassToMySQLCodes[terror.ClassOptimizer] = mySQLErrCodes
}<|MERGE_RESOLUTION|>--- conflicted
+++ resolved
@@ -65,22 +65,10 @@
 }
 
 func (c *supportChecker) Enter(in ast.Node) (ast.Node, bool) {
-	switch ti := in.(type) {
+	switch x := in.(type) {
 	case *ast.SubqueryExpr:
 		c.unsupported = true
-	case *ast.AggregateFuncExpr:
-		fn := strings.ToLower(ti.F)
-		switch fn {
-<<<<<<< HEAD
-		case ast.AggFuncCount, ast.AggFuncMax, ast.AggFuncMin, ast.AggFuncSum, ast.AggFuncGroupConcat:
-=======
-		case ast.AggFuncCount, ast.AggFuncMax, ast.AggFuncMin, ast.AggFuncSum, ast.AggFuncAvg:
->>>>>>> a59176bb
-		default:
-			c.unsupported = true
-		}
 	case *ast.Join:
-		x := in.(*ast.Join)
 		if x.Right != nil {
 			c.unsupported = true
 		} else {
@@ -97,7 +85,6 @@
 			}
 		}
 	case *ast.SelectStmt:
-		x := in.(*ast.SelectStmt)
 		if x.Distinct {
 			c.unsupported = true
 		}
